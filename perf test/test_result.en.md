--- conflicted
+++ resolved
@@ -26,13 +26,9 @@
 
 ## 2. Test Results (Throughput: Million tasks/second)  
 
-<<<<<<< HEAD
 **sp_tp**：  [Open-source simple thread pool implementation](https://github.com/progschj/ThreadPool.git)  
+
 **hsll_tp**：   HSLL::ThreadPool  
-=======
-**sp_tp**: [Open-source simple thread pool implementation](https://github.com/progschj/ThreadPool.git)  
-**hsll_tp**: HSLL::ThreadPool  
->>>>>>> 3e9528f1
 
 | Thread Pool Type               | Threads | Task A (M/s) | Task B (M/s) | Task C (M/s) |  
 |--------------------------------|---------|--------------|--------------|--------------|  
